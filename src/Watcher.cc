--- conflicted
+++ resolved
@@ -122,12 +122,8 @@
     auto events = watcher->callbackEventsToJS(it->Env());
 
     it->MakeCallback(it->Env().Global(), std::initializer_list<napi_value>{err, events});
-<<<<<<< HEAD
-    // Catch any exception to prevent segfaults
-=======
     // Throw errors from the callback as fatal exceptions
     // If we don't handle these node segfaults...
->>>>>>> cb4493c7
     if (it->Env().IsExceptionPending()) {
       Napi::Error err = it->Env().GetAndClearPendingException();
       napi_fatal_exception(it->Env(), err.Value());
