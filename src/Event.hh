#ifndef EVENT_H
#define EVENT_H

#include <string>
#include <napi.h>

using namespace Napi;

struct Event {
  std::string mPath;
  std::string mType;
  Event(std::string path, std::string type) {
    mPath = path;
    mType = type;
  }

  Value toJS(const Env& env) {
    EscapableHandleScope scope(env);
    Object res = Object::New(env);
    res.Set(String::New(env, "path"), String::New(env, mPath.c_str()));
    res.Set(String::New(env, "type"), String::New(env, mType.c_str()));
    return scope.Escape(res);
  }
};

class EventList {
public:
  std::vector<Event> mEvents;

  void push(std::string path, std::string type) {
    mEvents.push_back(Event(path, type));
  }

  Value toJS(const Env& env) {
    EscapableHandleScope scope(env);
    Array arr = Array::New(env, mEvents.size());

    for (size_t i = 0; i < mEvents.size(); i++) {
<<<<<<< HEAD
      arr->Set(i, mEvents[i].toJS());
=======
      arr.Set(i, mEvents[i]->toJS(env));
>>>>>>> 94eaee70
    }

    return scope.Escape(arr);
  }
};

#endif<|MERGE_RESOLUTION|>--- conflicted
+++ resolved
@@ -36,11 +36,7 @@
     Array arr = Array::New(env, mEvents.size());
 
     for (size_t i = 0; i < mEvents.size(); i++) {
-<<<<<<< HEAD
-      arr->Set(i, mEvents[i].toJS());
-=======
-      arr.Set(i, mEvents[i]->toJS(env));
->>>>>>> 94eaee70
+      arr.Set(i, mEvents[i].toJS(env));
     }
 
     return scope.Escape(arr);
